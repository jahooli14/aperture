import type { VercelRequest, VercelResponse } from '@vercel/node'
import { getSupabaseClient } from './_lib/supabase.js'
import { getUserId } from './_lib/auth.js'

export default async function handler(req: VercelRequest, res: VercelResponse) {
    const userId = getUserId()

    if (!userId) return res.status(401).json({ error: 'Unauthorized' })

    const supabase = getSupabaseClient()
    const { listId, id } = req.query

    // DELETE only needs item id, not listId
    if (req.method === 'DELETE') {
        if (!id || typeof id !== 'string') {
            return res.status(400).json({ error: 'Item ID is required' })
        }

        try {
            const { error } = await supabase
                .from('list_items')
                .delete()
                .eq('id', id)
                .eq('user_id', userId)

            if (error) throw error
            return res.status(204).end()
        } catch (error: unknown) {
            console.error('[API Error] Delete List Item:', error)
            return res.status(500).json({ error: error instanceof Error ? error.message : 'Unknown error' })
        }
    }

    // GET and POST require listId
    if (!listId || typeof listId !== 'string') {
        return res.status(400).json({ error: 'listId query parameter required' })
    }

    try {
        // GET /api/list-items?listId=...
        if (req.method === 'GET') {
            const { data, error } = await supabase
                .from('list_items')
                .select('*')
                .eq('list_id', listId)
                .eq('user_id', userId)
                .order('created_at', { ascending: false })

            if (error) throw error
            return res.status(200).json(data)
        }

        // POST /api/list-items?listId=... (Body: { content })
        if (req.method === 'POST') {
            const { content } = req.body

            if (!content) return res.status(400).json({ error: 'Content is required' })

            // 1. Insert Item
            const { data, error } = await supabase
                .from('list_items')
                .insert({
                    user_id: userId,
                    list_id: listId,
                    content,
                    status: 'pending',
                    enrichment_status: 'pending'
                })
                .select()
                .single()

            if (error) throw error

            // 2. Trigger enrichment (Must await in Vercel/Lambda environment)
            // We await it to ensure the process finishes before the lambda freezes.
            // Gemini Flash is fast enough (~500ms) to not excessively delay the response.
            try {
                const { enrichListItem } = await import('./_lib/list-enrichment.js')
                const metadata = await enrichListItem(userId, listId as string, data.id, content)

                // If successful, attach to response for instant UI update
                if (metadata) {
                    data.metadata = metadata
                    data.enrichment_status = 'complete'
                } else {
                    // enrichListItem returns null on failure (DB already updated to 'failed')
                    data.enrichment_status = 'failed'
                }
            } catch (err: any) {
                console.error('[API] Enrichment failed:', err)
<<<<<<< HEAD
                // Enrichment failed - let the client know so UI shows "Analysis Failed" immediately
                data.enrichment_status = 'failed'
=======
                console.error('[API] Error details:', {
                    message: err?.message,
                    name: err?.name,
                    hasGeminiKey: !!process.env.GEMINI_API_KEY
                })
                // Mark as failed in response (db already updated)
                data.enrichment_status = 'failed'
                data.metadata = {
                    error: err?.message || 'Unknown error',
                    errorType: err?.name
                }
>>>>>>> b6f4ac39
            }

            return res.status(201).json(data)
        }

        return res.status(405).json({ error: 'Method not allowed' })
    } catch (error: any) {
        console.error('[API Error] List Items:', error)
        return res.status(500).json({ error: error.message })
    }
}<|MERGE_RESOLUTION|>--- conflicted
+++ resolved
@@ -8,30 +8,9 @@
     if (!userId) return res.status(401).json({ error: 'Unauthorized' })
 
     const supabase = getSupabaseClient()
-    const { listId, id } = req.query
+    const { listId } = req.query
 
-    // DELETE only needs item id, not listId
-    if (req.method === 'DELETE') {
-        if (!id || typeof id !== 'string') {
-            return res.status(400).json({ error: 'Item ID is required' })
-        }
-
-        try {
-            const { error } = await supabase
-                .from('list_items')
-                .delete()
-                .eq('id', id)
-                .eq('user_id', userId)
-
-            if (error) throw error
-            return res.status(204).end()
-        } catch (error: unknown) {
-            console.error('[API Error] Delete List Item:', error)
-            return res.status(500).json({ error: error instanceof Error ? error.message : 'Unknown error' })
-        }
-    }
-
-    // GET and POST require listId
+    // Common check: listId required for most ops
     if (!listId || typeof listId !== 'string') {
         return res.status(400).json({ error: 'listId query parameter required' })
     }
@@ -82,16 +61,9 @@
                 if (metadata) {
                     data.metadata = metadata
                     data.enrichment_status = 'complete'
-                } else {
-                    // enrichListItem returns null on failure (DB already updated to 'failed')
-                    data.enrichment_status = 'failed'
                 }
             } catch (err: any) {
                 console.error('[API] Enrichment failed:', err)
-<<<<<<< HEAD
-                // Enrichment failed - let the client know so UI shows "Analysis Failed" immediately
-                data.enrichment_status = 'failed'
-=======
                 console.error('[API] Error details:', {
                     message: err?.message,
                     name: err?.name,
@@ -103,10 +75,27 @@
                     error: err?.message || 'Unknown error',
                     errorType: err?.name
                 }
->>>>>>> b6f4ac39
             }
 
             return res.status(201).json(data)
+        }
+
+        // DELETE /api/list-items?id=... (Delete specific item)
+        if (req.method === 'DELETE') {
+            const { id } = req.query
+
+            if (!id || typeof id !== 'string') {
+                return res.status(400).json({ error: 'Item ID is required' })
+            }
+
+            const { error } = await supabase
+                .from('list_items')
+                .delete()
+                .eq('id', id)
+                .eq('user_id', userId)
+
+            if (error) throw error
+            return res.status(204).end()
         }
 
         return res.status(405).json({ error: 'Method not allowed' })
